--- conflicted
+++ resolved
@@ -91,14 +91,10 @@
     baseline = os.path.join(baseline_dir, case_file)
 
     for f in (local, baseline):
-<<<<<<< HEAD
         try:
             validate_file(f)
         except FileExistsError as error:
             return None, None, error
-=======
-        validate_file(f)  # try except return None, None
->>>>>>> 2f550c6a
 
     return local, baseline
 
@@ -122,14 +118,10 @@
     baseline = os.path.join(baseline_dir, "bd_driver.out")
 
     for f in (local, baseline):
-<<<<<<< HEAD
         try:
             validate_file(f)
         except FileExistsError as error:
             return None, None, error
-=======
-        validate_file(f)  # same as above
->>>>>>> 2f550c6a
 
     return local, baseline
 
@@ -151,11 +143,7 @@
         self,
         case: List[str],
         executable: List[str],
-<<<<<<< HEAD
         openfast_root: str,
-=======
-        source: str,  # project_root or something
->>>>>>> 2f550c6a
         compiler: str,
         system: str = None,
         tolerance: float = 1e-5,
@@ -231,13 +219,8 @@
         self.module = os.path.join(self.rtest, "glue-codes", "openfast")
 
         for exe in executable:
-<<<<<<< HEAD
             _exe = os.path.basename(os.path.normpath(exe))
             if "openfast" in _exe:
-=======
-            # split exe to be final part of path
-            if exe.endswith("openfast"):  # windows is __.exe
->>>>>>> 2f550c6a
                 self.of_executable = Path(exe)
             elif "beamdyn_driver" in _exe:
                 self.bd_executable = Path(exe)
@@ -452,15 +435,9 @@
         ):
             # Process the files
             _func = self.FUNC_MAP[CASE_MAP[case]]
-<<<<<<< HEAD
             local, baseline, *error = _func(case, out_dir, target)
 
             error_list.append((case, error))
-=======
-            local, baseline, *error = _func(
-                case, out_dir, target
-            )  # return some other error message to print at the end for a failure
->>>>>>> 2f550c6a
 
             # Check for linear case
             if local is None and baseline is None:
@@ -569,7 +546,6 @@
 
         return norm_results, pass_fail_list, norm_list
 
-<<<<<<< HEAD
     def plot_single_case(
         self,
         baseline: np.ndarray,
@@ -601,9 +577,6 @@
             return plot_error(baseline, test, attributes)
         return []
 
-=======
-    # parallelize this!
->>>>>>> 2f550c6a
     def retrieve_plot_html(
         self,
         baseline: List[np.ndarray],
